--- conflicted
+++ resolved
@@ -5,37 +5,22 @@
 
 ---
 
-## 🏗️ Branch Strategy
-
-**`main`** → Production-ready code (deployed on Vercel)
-
-**`develop`** → Active development branch (all feature work and bug fixes go here)
-
-👉 **Contributors must branch off `develop` and open PRs back into `develop`.**  
-The `main` branch is updated only through tested merges from `develop`.
-
----
-
 ## 🚀 How to Contribute
 
 ### 1. Fork the Repository
-
 Click **Fork** on GitHub to create your own copy of the repository.
 
 ### 2. Clone Your Fork
+Clone the fork to your local machine:
 
 ```bash
-git clone https://github.com/your-username/the-third-voice-mvp.git
-cd the-third-voice-mvp
+git clone https://github.com/your-username/the-third-voice.git
+cd the-third-voice
 ```
 
 ### 3. Create a Branch
 
-<<<<<<< HEAD
-Make sure you're up to date with the remote `develop` branch:
-=======
 Create a branch from develop (never from main):
->>>>>>> 8efd4861
 
 ```bash
 git checkout develop
@@ -43,51 +28,14 @@
 git checkout -b feature/your-feature-name
 ```
 
-**Branch naming convention:**
+Branch naming convention:
 
-| Type    | Prefix      | Example                |
-|---------|-------------|------------------------|
-| Feature | `feature/`  | `feature/login-ui`     |
-| Bugfix  | `fix/`      | `fix/api-timeout`      |
-| Docs    | `docs/`     | `docs/update-readme`   |
-| Chore   | `chore/`    | `chore/deps-update`    |
-
----
-
-## 🛠️ Development Setup
-
-### Local Frontend
-
-Run locally with:
-
-```bash
-npm install
-npm run dev
-```
-
-Configure `.env.local`:
-
-```env
-NEXT_PUBLIC_API_URL=http://100.x.x.x:8000   # Pi backend via Tailscale
-```
-
-### Backend
-
-- Runs on Raspberry Pi server (via Tailscale for development)
-- Production frontend connects via Cloudflare to Pi backend
-
-<<<<<<< HEAD
----
-
-## ✅ Contribution Workflow
-=======
 | Type    | Prefix    | Example                    |
 |---------|-----------|----------------------------|
 | Feature | feature/  | feature/login-ui           |
 | Bugfix  | fix/      | fix/api-timeout            |
 | Docs    | docs/     | docs/update-readme         |
 | Chore   | chore/    | chore/deps-update          |
->>>>>>> 8efd4861
 
 ### 4. Make Your Changes
 
@@ -97,7 +45,7 @@
 
 ### 5. Commit Your Changes
 
-We use [Conventional Commits](https://www.conventionalcommits.org/):
+Use Conventional Commits for clear commit messages:
 
 ```bash
 git add .
@@ -108,47 +56,38 @@
 
 ### 6. Push Your Branch
 
+Push your branch to your fork:
+
 ```bash
 git push origin feature/your-feature-name
 ```
 
 ### 7. Open a Pull Request (PR)
 
-<<<<<<< HEAD
-- **Base branch:** `develop`
-- Describe your changes clearly
-- Reference related issues (e.g. `Closes #42`)
-=======
 1. Go to your fork on GitHub
 2. Click **Compare & pull request**
 3. **Base branch**: develop
 4. Describe your changes clearly
 5. Reference issues, e.g., `Closes #42`
->>>>>>> 8efd4861
 
 ### 8. Code Review
 
 - Maintainers will review your PR
 - Be open to feedback and requested changes
-<<<<<<< HEAD
-- Once approved → merged into `develop`
-- Later, `develop` will be merged into `main` for production release
-=======
 - Once approved, PR will be merged into develop
 - The develop branch will later be merged into main for releases
->>>>>>> 8efd4861
 
 ---
 
-## 🤝 Guidelines
+## ✅ Contribution Guidelines
 
 - Write meaningful commit messages
 - Keep PRs small, focused, and single-purpose
 - Update or add tests for new functionality
 - Be respectful and constructive in discussions
 
-💡 **Tip:** If you're unsure about something, open a **Draft PR** early to get feedback!
+💡 **Tip**: If you're unsure about something, open a Draft PR early to get feedback!
 
 ---
 
-## ✨ Thank you for helping improve The Third Voice! 🙌+Thank you for helping improve The Third Voice! 🙌