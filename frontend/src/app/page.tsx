--- conflicted
+++ resolved
@@ -1,12 +1,7 @@
 "use client";
 
-<<<<<<< HEAD
-import React, { useState, useRef, useCallback, useEffect } from 'react';
-import { Heart, MessageCircle, BarChart3, Send, Copy, Sparkles, User, ChevronDown, CheckCircle, Star, ArrowRight, Loader2 } from 'lucide-react';
-=======
 import React, { useState } from 'react';
 import { Heart, MessageCircle, BarChart3, Send, Copy, Sparkles, User, ChevronDown, CheckCircle, Star, Loader2 } from 'lucide-react';
->>>>>>> 8efd4861
 
 const API_BASE = 'http://100.71.78.118:8000';
 
@@ -18,7 +13,6 @@
   token: string;
 }
 
-// Main app component
 export default function TheThirdVoiceApp() {
   const [currentPage, setCurrentPage] = useState<string>('landing');
   const [user, setUser] = useState<User | null>(null);
@@ -31,50 +25,6 @@
   const [transformedMessage, setTransformedMessage] = useState<string>('');
   const [interpretedMessage, setInterpretedMessage] = useState<string>('');
   const [healingScore, setHealingScore] = useState<number>(0);
-<<<<<<< HEAD
-  
-  const textAreaRef = useRef<HTMLTextAreaElement>(null);
-
-  // Fix 1: Use useCallback to prevent function recreation
-  const handleTextChange = useCallback((e: React.ChangeEvent<HTMLTextAreaElement>) => {
-    e.preventDefault();
-    setMessageText(e.target.value);
-  }, []);
-
-  // Fix 2: Remove all touch and focus handlers that cause issues
-  const handleKeyboardFocus = useCallback((e: React.FocusEvent<HTMLTextAreaElement>) => {
-    e.preventDefault();
-    // Don't call any focus methods or scrollIntoView
-    // Just let the native behavior handle it
-  }, []);
-
-  // Fix 3: Add viewport meta fix for Android keyboards
-  useEffect(() => {
-    const viewport = document.querySelector('meta[name=viewport]');
-    if (viewport) {
-      viewport.setAttribute('content', 'width=device-width, initial-scale=1.0, user-scalable=yes, viewport-fit=cover');
-    }
-    
-    // Prevent zoom on input focus for Android
-    const style = document.createElement('style');
-    style.textContent = `
-      @media screen and (max-width: 768px) {
-        input, textarea, select {
-          font-size: 16px !important;
-          transform: translateZ(0);
-          -webkit-appearance: none;
-          border-radius: 0;
-        }
-      }
-    `;
-    document.head.appendChild(style);
-    
-    return () => {
-      document.head.removeChild(style);
-    };
-  }, []);
-=======
->>>>>>> 8efd4861
 
   const relationshipTypes = [
     'Co-parent',
@@ -87,12 +37,6 @@
     'Other'
   ];
 
-<<<<<<< HEAD
-  // Demo authentication - simplified version that always works
-  function startDemo() {
-    setLoading(true);
-    setTimeout(() => {
-=======
   // Start instant demo
   const startDemo = async () => {
     setLoading(true);
@@ -118,7 +62,6 @@
     } catch (error) {
       console.error('Demo start failed:', error);
       // Fallback for testing
->>>>>>> 8efd4861
       setUser({ 
         name: 'Demo User', 
         email: 'demo@thirdvoice.ai', 
@@ -126,21 +69,12 @@
         token: 'demo_token'
       });
       setCurrentPage('main');
-<<<<<<< HEAD
-      setLoading(false);
-    }, 500);
-  }
-
-  async function processMessage(type: 'transform' | 'interpret') {
-    if (!messageText.trim()) return;
-=======
     }
     setLoading(false);
   };
 
   async function processMessage(type: 'transform' | 'interpret') {
     if (!demoMessage.trim()) return;
->>>>>>> 8efd4861
     
     setLoading(true);
     setTransformedMessage('');
@@ -186,14 +120,6 @@
     setLoading(false);
   }
 
-<<<<<<< HEAD
-  function copyToClipboard(text: string) {
-    navigator.clipboard.writeText(text);
-  }
-
-  function resetForm() {
-    setMessageText('');
-=======
   const copyToClipboard = (text: string) => {
     navigator.clipboard.writeText(text).then(() => {
       alert('Copied to clipboard! Ready to paste.');
@@ -202,198 +128,10 @@
 
   function resetForm() {
     setDemoMessage('');
->>>>>>> 8efd4861
     setTransformedMessage('');
     setInterpretedMessage('');
     setHealingScore(0);
   }
-<<<<<<< HEAD
-
-  // Landing Page Component
-  function LandingPage() {
-    return (
-      <div className="min-h-screen bg-gradient-to-br from-violet-900 via-purple-900 to-indigo-900">
-        <div className="container mx-auto px-4 sm:px-6 py-8 sm:py-12">
-          <div className="text-center text-white mb-12 sm:mb-16">
-            <div className="flex justify-center mb-6 sm:mb-8">
-              <div className="bg-white/10 backdrop-blur-lg rounded-full p-4 sm:p-6 shadow-2xl">
-                <Heart className="w-12 h-12 sm:w-16 sm:h-16 text-pink-300" />
-              </div>
-            </div>
-            
-            <h1 className="text-4xl sm:text-6xl md:text-8xl font-bold mb-4 sm:mb-6 bg-gradient-to-r from-white via-pink-200 to-violet-200 bg-clip-text text-transparent leading-tight">
-              The Third Voice
-            </h1>
-            
-            <p className="text-lg sm:text-2xl md:text-3xl font-light mb-6 sm:mb-8 text-violet-200 px-2">
-              Your AI companion for emotionally intelligent communication.
-            </p>
-            
-            <p className="text-base sm:text-xl mb-8 sm:mb-12 text-violet-300 max-w-3xl mx-auto px-4">
-              When both people are speaking from pain, someone must be the third voice. 
-              Let AI help you communicate with love, understanding, and healing.
-            </p>
-
-            <button
-              onClick={startDemo}
-              disabled={loading}
-              className="w-full sm:w-auto group bg-gradient-to-r from-pink-500 to-violet-600 hover:from-pink-600 hover:to-violet-700 text-white font-bold py-4 sm:py-6 px-8 sm:px-12 rounded-2xl text-lg sm:text-xl transition-all duration-300 transform hover:scale-105 shadow-2xl disabled:opacity-50 mx-4"
-            >
-              {loading ? (
-                <div className="flex items-center justify-center space-x-3">
-                  <Loader2 className="w-6 h-6 animate-spin" />
-                  <span>Starting your journey...</span>
-                </div>
-              ) : (
-                <div className="flex items-center justify-center space-x-3">
-                  <Sparkles className="w-6 h-6" />
-                  <span>Try Demo - No Signup Required</span>
-                  <ArrowRight className="w-6 h-6 transition-transform group-hover:translate-x-1" />
-                </div>
-              )}
-            </button>
-            
-            <p className="text-violet-400 mt-4 text-sm sm:text-base px-4">
-              ⚡ Instant access • 🚫 No email required • ✨ See results immediately
-            </p>
-          </div>
-
-          <div className="grid sm:grid-cols-2 md:grid-cols-3 gap-6 sm:gap-8 mb-12 sm:mb-16 px-2">
-            <div className="bg-white/5 backdrop-blur-lg border border-white/10 rounded-2xl p-6 sm:p-8 text-center hover:bg-white/10 transition-all duration-300">
-              <MessageCircle className="w-10 h-10 sm:w-12 sm:h-12 text-pink-400 mx-auto mb-4" />
-              <h3 className="text-xl sm:text-2xl font-semibold text-white mb-3">Transform</h3>
-              <p className="text-violet-300 text-sm sm:text-base">
-                Turn harsh words into loving communication. Transform negative messages into positive ones.
-              </p>
-            </div>
-
-            <div className="bg-white/5 backdrop-blur-lg border border-white/10 rounded-2xl p-6 sm:p-8 text-center hover:bg-white/10 transition-all duration-300">
-              <BarChart3 className="w-10 h-10 sm:w-12 sm:h-12 text-blue-400 mx-auto mb-4" />
-              <h3 className="text-xl sm:text-2xl font-semibold text-white mb-3">Interpret</h3>
-              <p className="text-violet-300 text-sm sm:text-base">
-                Understand the emotions and needs behind difficult messages. 
-                See past the words to the heart.
-              </p>
-            </div>
-
-            <div className="bg-white/5 backdrop-blur-lg border border-white/10 rounded-2xl p-6 sm:p-8 text-center hover:bg-white/10 transition-all duration-300 sm:col-span-2 md:col-span-1">
-              <Heart className="w-10 h-10 sm:w-12 sm:h-12 text-red-400 mx-auto mb-4" />
-              <h3 className="text-xl sm:text-2xl font-semibold text-white mb-3">Heal</h3>
-              <p className="text-violet-300 text-sm sm:text-base">
-                Strengthen relationships through empathetic communication. 
-                Every message is a chance to connect deeper.
-              </p>
-            </div>
-          </div>
-        </div>
-      </div>
-    );
-  }
-  LandingPage.displayName = "LandingPage";
-
-  // Fix 4: Stabilized MessageInput component with proper Android handling
-  const MessageInput = React.memo(function MessageInput() {
-    return (
-      <textarea
-        ref={textAreaRef}
-        value={messageText}
-        onChange={handleTextChange}
-        onFocus={handleKeyboardFocus}
-        placeholder={activeTab === 'Analyze Message' 
-          ? "Paste the message you received here..." 
-          : "Type your message here..."
-        }
-        className="w-full p-4 border border-gray-300 rounded-xl focus:ring-2 focus:ring-purple-500 focus:border-purple-500 resize-none text-gray-900 placeholder-gray-400"
-        rows={6}
-        style={{ 
-          minHeight: '150px',
-          fontSize: '16px', // Critical: prevents zoom on Android
-          lineHeight: '1.5',
-          WebkitAppearance: 'none', // Remove iOS styling
-          WebkitTapHighlightColor: 'transparent' // Remove tap highlight
-        }}
-        // Fix 5: Critical Android attributes
-        autoComplete="off"
-        autoCorrect="off"
-        autoCapitalize="off"
-        spellCheck="false"
-      />
-    );
-  });
-  MessageInput.displayName = "MessageInput";
-
-  // Main App Interface
-  function MainInterface() {
-    return (
-      <div className="min-h-screen bg-gray-50">
-        {/* Fix 6: Add proper viewport handling for keyboard */}
-        <div 
-          className="bg-white border-b border-gray-200 px-4 py-3 sm:px-6 sm:py-4 sticky top-0 z-10"
-          style={{ minHeight: 'env(safe-area-inset-top)' }}
-        >
-          <div className="flex items-center justify-between">
-            <div className="flex items-center space-x-3">
-              <div className="bg-purple-100 rounded-full p-2">
-                <Heart className="w-6 h-6 text-purple-600" />
-              </div>
-              <div>
-                <h1 className="text-lg sm:text-xl font-bold text-gray-900">The Third Voice</h1>
-                <p className="text-xs sm:text-sm text-gray-500">AI Communication Assistant</p>
-              </div>
-            </div>
-            <div className="bg-gray-100 rounded-full p-2">
-              <User className="w-5 h-5 text-gray-600" />
-            </div>
-          </div>
-        </div>
-
-        <div className="px-4 py-6 sm:px-6 max-w-4xl mx-auto">
-          <div className="bg-white rounded-2xl p-4 sm:p-6 shadow-sm mb-4 sm:mb-6">
-            <label className="block text-base sm:text-lg font-medium text-gray-900 mb-3 sm:mb-4">
-              Who are you communicating with?
-            </label>
-            <div className="relative">
-              <select 
-                value={selectedRelationship}
-                onChange={(e) => setSelectedRelationship(e.target.value)}
-                className="w-full p-3 sm:p-4 pr-10 bg-white border border-gray-300 rounded-xl focus:ring-2 focus:ring-purple-500 focus:border-purple-500 appearance-none text-gray-900"
-                style={{ fontSize: '16px' }} // Prevent zoom
-              >
-                {relationshipTypes.map(type => (
-                  <option key={type} value={type}>{type}</option>
-                ))}
-              </select>
-              <ChevronDown className="absolute right-3 sm:right-4 top-1/2 transform -translate-y-1/2 w-5 h-5 text-gray-400 pointer-events-none" />
-            </div>
-          </div>
-
-          <div className="bg-white rounded-2xl p-2 shadow-sm mb-4 sm:mb-6">
-            <div className="grid grid-cols-2 gap-2">
-              <button
-                onClick={() => {
-                  setActiveTab('Analyze Message');
-                  resetForm();
-                }}
-                className={`py-3 px-4 rounded-xl font-medium transition-all text-sm sm:text-base ${
-                  activeTab === 'Analyze Message' 
-                    ? 'bg-purple-100 text-purple-800 shadow-sm' 
-                    : 'text-gray-500 hover:text-gray-700 hover:bg-gray-50'
-                }`}
-              >
-                Analyze Message
-              </button>
-              <button
-                onClick={() => {
-                  setActiveTab('Transform Message');
-                  resetForm();
-                }}
-                className={`py-3 px-4 rounded-xl font-medium transition-all text-sm sm:text-base ${
-                  activeTab === 'Transform Message' 
-                    ? 'bg-purple-100 text-purple-800 shadow-sm' 
-                    : 'text-gray-500 hover:text-gray-700 hover:bg-gray-50'
-                }`}
-              >
-=======
 
   // Demo Interface - matching working example structure
   if (user && currentPage === 'main') {
@@ -441,142 +179,11 @@
                     : 'text-gray-500 hover:text-gray-700 hover:bg-gray-50'
                 }`}
               >
->>>>>>> 8efd4861
                 Transform Message
               </button>
             </div>
           </div>
 
-<<<<<<< HEAD
-          <div className="bg-white rounded-2xl shadow-sm overflow-hidden">
-            <div className="p-4 sm:p-6 border-b border-gray-100">
-              <label className="block text-sm font-medium text-gray-700 mb-3">
-                {activeTab === 'Analyze Message' 
-                  ? "Message you received:" 
-                  : "Message you want to send:"
-                }
-              </label>
-              <MessageInput />
-              
-              <div className="flex items-center justify-between mt-4">
-                <div className="text-sm text-gray-500">
-                  {messageText.length} characters
-                </div>
-                
-                <button
-                  onClick={() => processMessage(activeTab === 'Transform Message' ? 'transform' : 'interpret')}
-                  disabled={!messageText.trim() || loading}
-                  className="bg-purple-600 text-white py-3 px-6 rounded-xl font-medium hover:bg-purple-700 disabled:opacity-50 disabled:cursor-not-allowed transition-all duration-200 flex items-center space-x-2 text-sm sm:text-base"
-                >
-                  {loading ? (
-                    <>
-                      <Loader2 className="w-4 h-4 animate-spin" />
-                      <span>Processing...</span>
-                    </>
-                  ) : (
-                    <>
-                      <Send className="w-4 h-4" />
-                      <span>{activeTab === 'Transform Message' ? 'Transform' : 'Analyze'}</span>
-                    </>
-                  )}
-                </button>
-              </div>
-            </div>
-
-            <div className="p-4 sm:p-6 bg-gray-50 min-h-[200px]">
-              {loading ? (
-                <div className="flex flex-col items-center justify-center py-8 space-y-4">
-                  <Loader2 className="w-8 h-8 text-purple-600 animate-spin" />
-                  <div className="text-center">
-                    <p className="text-gray-600 font-medium">Processing your message...</p>
-                    <p className="text-sm text-gray-500 mt-1">This may take a few seconds</p>
-                  </div>
-                </div>
-              ) : (transformedMessage || interpretedMessage) ? (
-                <div>
-                  {activeTab === 'Transform Message' && transformedMessage && (
-                    <div>
-                      <div className="flex flex-col sm:flex-row sm:items-center sm:justify-between mb-4 space-y-2 sm:space-y-0">
-                        <h3 className="text-lg font-semibold text-green-700 flex items-center">
-                          <CheckCircle className="w-5 h-5 mr-2" />
-                          Suggested Response
-                        </h3>
-                        <div className="flex items-center space-x-2 bg-yellow-100 px-3 py-1 rounded-full self-start">
-                          <Star className="w-4 h-4 text-yellow-600" />
-                          <span className="text-sm font-medium text-yellow-700">
-                            Healing Score: {healingScore}/10
-                          </span>
-                        </div>
-                      </div>
-                      
-                      <div className="bg-white rounded-xl p-4 sm:p-6 border border-gray-200 shadow-sm relative mb-4">
-                        <p className="text-gray-900 leading-relaxed text-base italic">{transformedMessage}</p>
-                        <button
-                          onClick={() => copyToClipboard(transformedMessage)}
-                          className="absolute top-4 right-4 p-2 text-gray-400 hover:text-gray-600 transition-colors"
-                        >
-                          <Copy className="w-4 h-4" />
-                        </button>
-                      </div>
-                      
-                      <button
-                        onClick={resetForm}
-                        className="w-full sm:w-auto bg-gray-200 text-gray-700 px-6 py-3 rounded-xl hover:bg-gray-300 transition-colors font-medium text-sm sm:text-base"
-                      >
-                        Transform Another Message
-                      </button>
-                    </div>
-                  )}
-
-                  {activeTab === 'Analyze Message' && interpretedMessage && (
-                    <div>
-                      <h3 className="text-lg font-semibold text-blue-700 flex items-center mb-4">
-                        <BarChart3 className="w-5 h-5 mr-2" />
-                        Message Analysis
-                      </h3>
-                      
-                      <div className="bg-white rounded-xl p-4 sm:p-6 border border-gray-200 mb-4 shadow-sm">
-                        <p className="text-gray-900 leading-relaxed text-base sm:text-lg">{interpretedMessage}</p>
-                      </div>
-
-                      <button
-                        onClick={resetForm}
-                        className="w-full sm:w-auto bg-gray-200 text-gray-700 px-6 py-3 rounded-xl hover:bg-gray-300 transition-colors font-medium text-sm sm:text-base"
-                      >
-                        Analyze Another Message
-                      </button>
-                    </div>
-                  )}
-                </div>
-              ) : (
-                <div className="flex flex-col items-center justify-center py-8 text-center">
-                  <div className="bg-purple-100 rounded-full p-4 mb-4">
-                    {activeTab === 'Transform Message' ? (
-                      <MessageCircle className="w-8 h-8 text-purple-600" />
-                    ) : (
-                      <BarChart3 className="w-8 h-8 text-purple-600" />
-                    )}
-                  </div>
-                  <h3 className="text-lg font-medium text-gray-900 mb-2">
-                    Ready to {activeTab === 'Transform Message' ? 'transform' : 'analyze'} your message
-                  </h3>
-                  <p className="text-gray-500 text-sm sm:text-base max-w-sm">
-                    {activeTab === 'Transform Message' 
-                      ? 'Enter a message above and I\'ll help make it more loving and effective.'
-                      : 'Paste a message you received and I\'ll help you understand the emotions behind it.'
-                    }
-                  </p>
-                </div>
-              )}
-            </div>
-          </div>
-
-          <div className="text-center mt-6">
-            <div className="inline-flex items-center space-x-2 bg-white text-gray-600 px-4 py-2 rounded-full text-xs sm:text-sm font-medium shadow-sm border border-gray-200">
-              <Sparkles className="w-4 h-4" />
-              <span>Demo Mode</span>
-            </div>
-=======
           {/* Demo Interface - using working example structure */}
           <div className="bg-white rounded-2xl shadow-xl p-6 md:p-8 mb-8">
             <div className="grid md:grid-cols-2 gap-8">
@@ -813,7 +420,6 @@
             <p className="text-purple-200 mt-4 text-lg">
               ⚡ Instant access • 🚫 No email required • 🎯 See results in seconds
             </p>
->>>>>>> 8efd4861
           </div>
         </div>
 
@@ -884,18 +490,6 @@
           </p>
         </div>
       </div>
-<<<<<<< HEAD
-    );
-  }
-  MainInterface.displayName = "MainInterface";
-
-  if (user) {
-    return <MainInterface />;
-  }
-
-  return <LandingPage />;
-=======
     </div>
   );
->>>>>>> 8efd4861
 }